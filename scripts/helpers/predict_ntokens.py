import os
import re
import json
import argparse
from glob import glob
from itertools import combinations

import numpy as np
import matplotlib.pyplot as plt
from sklearn.linear_model import LinearRegression

from vae import data_utils


def parse_args():
    parser = argparse.ArgumentParser()
    parser.add_argument("metadata_dir", type=str)
    parser.add_argument("data_dir", type=str)
    parser.add_argument("--dataset", type=str, required=True,
                        choices=["train", "dev", "test"])
<<<<<<< HEAD
    parser.add_argument("--epoch", type=int, default=-1)
=======
    parser.add_argument("--latent_names", type=str, default=None,
                        nargs='+')
>>>>>>> 386f0681
    return parser.parse_args()


def main(args):
    zs_dir = os.path.join(args.metadata_dir, 'z')
    if args.epoch == -1:
        epoch = get_last_epoch(zs_dir)
    else:
        epoch = args.epoch
    z_files = glob(os.path.join(zs_dir, f"{args.dataset}_*_{epoch}.log"))
    if args.latent_names is None:
        latent_names = get_latent_names(z_files)
    else:
        latent_names = args.latent_names
    latent_2_zfile = dict(zip(latent_names, z_files))

    latent_name_combos = []
    for i in range(len(latent_names)):
        latent_name_combos.extend(combinations(latent_names, i+1))

    ids_dir = os.path.join(args.metadata_dir, "ordered_ids")
    ids_file = os.path.join(ids_dir, f"{args.dataset}_{epoch}.log")
    ids = [uuid.strip() for uuid in open(ids_file)]

    id2labels = get_n_tokens(args.data_dir, args.dataset)
    y = np.array([id2labels[uuid] for uuid in ids])

    r2s = {}
    coefs = {}
    intercepts = {}
    for latent_names in latent_name_combos:
        Z = None
        for name in latent_names:
            zfile = latent_2_zfile[name]
            zs = np.loadtxt(zfile, delimiter=',')
            if len(zs.shape) == 1:
                zs = zs.reshape(-1, 1)
            if Z is not None:
                Z = np.concatenate([Z, zs], axis=-1)
            else:
                Z = zs
        lr = LinearRegression().fit(Z, y)
        r2 = lr.score(Z, y)
        r2s[latent_names] = r2
        coefs[latent_names] = lr.coef_

        if ''.join(latent_names) == "content":
            print("CONTENT SPACE")
            print("Measuring R2 of each dimension...")
            max_coef_dims = np.argsort(lr.coef_)[::-1]  #[:3]
            coef_r2s = []
            for (coef_dim, coef) in enumerate(lr.coef_):
                zcoef = Z[:, coef_dim].reshape(-1, 1)
                lr_coef = LinearRegression().fit(zcoef, y)
                coef_r2 = lr_coef.score(zcoef, y)
                coef_r2s.append(coef_r2)
            sorted_dims_r2s = list(sorted(
                enumerate(coef_r2s), key=lambda x: x[1], reverse=True))
            print(f"{'dim':<5}: R2")
            for (dim, r2) in sorted_dims_r2s:
                print(f"{dim:<5}: {r2:<7.4f}")
                # plt.scatter(Z[:, dim], y)
                # plt.title(f"({dim}) R2: {r2:.4f}")
                # plt.show()

        intercepts[latent_names] = lr.intercept_

    print("RESULTS")
    for (names, r2) in r2s.items():
        name_str = '+'.join(names)
        print(f"{name_str}: R2 = {r2:.4f}")
        sorted_coefs = sorted(enumerate(coefs[names]), key=lambda x: x[1],
                              reverse=True)
        print(f"  highest (dim, coef): {sorted_coefs[:3]}")
        print(f"  intercept: {intercepts[names]}")


def get_last_epoch(directory):
    files = os.listdir(directory)
    epochs = {int(re.findall(r'.*_([0-9]+)\.log', fname)[0])
              for fname in files}
    return max(epochs)


def get_latent_names(filenames):
    latent_names = []
    for fname in filenames:
        name = re.findall(r'.*_(\w+)_[0-9]+.log', fname)[0]
        latent_names.append(name)
    return latent_names


def get_n_tokens(data_dir, dataset):
    data_file = os.path.join(data_dir, f"{dataset}.jsonl")
    data = [json.loads(line) for line in open(data_file)]
    id2labels = {}
    for datum in data:
        try:
            lab = datum["n_tokens"]
        except KeyError:
            toks = data_utils.preprocess_sentences([datum["sentence"]])[0]
            lab = len(toks)
        id2labels[datum["id"]] = lab
    return id2labels


if __name__ == "__main__":
    args = parse_args()
    main(args)<|MERGE_RESOLUTION|>--- conflicted
+++ resolved
@@ -18,21 +18,14 @@
     parser.add_argument("data_dir", type=str)
     parser.add_argument("--dataset", type=str, required=True,
                         choices=["train", "dev", "test"])
-<<<<<<< HEAD
-    parser.add_argument("--epoch", type=int, default=-1)
-=======
     parser.add_argument("--latent_names", type=str, default=None,
                         nargs='+')
->>>>>>> 386f0681
     return parser.parse_args()
 
 
 def main(args):
     zs_dir = os.path.join(args.metadata_dir, 'z')
-    if args.epoch == -1:
-        epoch = get_last_epoch(zs_dir)
-    else:
-        epoch = args.epoch
+    epoch = get_last_epoch(zs_dir)
     z_files = glob(os.path.join(zs_dir, f"{args.dataset}_*_{epoch}.log"))
     if args.latent_names is None:
         latent_names = get_latent_names(z_files)
