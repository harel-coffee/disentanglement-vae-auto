--- conflicted
+++ resolved
@@ -258,9 +258,4 @@
     recon_str = get_reconstructions(model, dataset, idx2word, idxs)
     with open(recon_file, 'a') as outF:
         outF.write(f"EPOCH {epoch}\n")
-<<<<<<< HEAD
-        outF.write(recon_str + '\n')
-=======
-        outF.write(recon_str + '\n')
-# =====================================
->>>>>>> 0ec1caf4
+        outF.write(recon_str + '\n')